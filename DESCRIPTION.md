--- conflicted
+++ resolved
@@ -61,7 +61,7 @@
 
 -  [ ] choose between the following predictive targets for training
 
-<<<<<<< HEAD
+
 - position-based predictions
     - what are the masked base(s)? *how many percentages of bases are masked? and are they weighted in some way?*
     - does a given base belongs to any protein-encoding region?
@@ -78,21 +78,6 @@
 If we are going for the sequence-based learning tasks, it's better that we start off with something simple, 
 like predicting all the CDs in order (like a translation task), 
 then move on to something like the start and end of each and every CD.
-=======
-* predict the start/center/end of CDs - translation
-* predict the belonged CDs(s) for each and every monomer (N-to-N) probably onluy suitable for small number of PSSMs ... and short sequence
-    * training as a multi-label task, then demonstrating the distribution of the latent space of CDs, showing that some of the similar CDs are much closer
-    * training as a multi-label task, but the errors are weighted with similarities between the predicted CDs and the true ones
-    * training with hierarchical information of CDs (only viable for NCBI curated CDs)
-* predict the belonged CD(s) for a specific word (which CD it's in and where it's at relatively)
-* CD as input and only predict word and the CD it's in
-* predict the whole masked CD with given genome context (or the next CD)
-
-
-Input choice: gene or genome
-Output choice: masked monomer, masked CD, masked segment, or CD sequence
-
->>>>>>> 8a574e34
 
 
 ---
